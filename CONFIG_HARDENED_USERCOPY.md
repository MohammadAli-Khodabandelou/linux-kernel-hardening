# Hardened usercopy

`CONFIG_HARDENED_USERCOPY` is a kernel configuration option in the Linux kernel
that enables additional security checks during the copy operations between
user-space and kernel-space memory. This feature is part of the kernel's efforts
to protect against various security vulnerabilities, such as buffer overflows
and data corruption.

When `CONFIG_HARDENED_USERCOPY` is enabled, the kernel performs extra
validations on the data being copied from user space to kernel space and vice
versa. These validations help ensure that the memory regions involved in the
copy operations are appropriately allocated, accessible, and do not exceed their
intended boundaries.

Some of the security enhancements provided by `CONFIG_HARDENED_USERCOPY` may
include:
- **Checking for valid memory regions**
The kernel checks whether the memory addresses provided during copy operations
are valid user or kernel addresses to prevent unauthorized access.
- **Boundary checks**
The kernel verifies that the amount of data being copied doesn't exceed the size
of the destination buffer, preventing buffer overflows and potential code
execution exploits.
- **Prohibited access to certain memory regions**
The kernel might restrict copying data to certain sensitive memory regions,
enhancing security and protecting against data corruption.

You can find a brief history of efforts and discussions that have been made
[here](https://lwn.net/Articles/695991/). Also, there is a full changelog and
history of the changes in the Linux source code available
[here](https://lore.kernel.org/lkml/20170628165520.GA129364@gmail.com/t/) and
[here](https://groups.google.com/g/linux.kernel/c/y9Dgu5HD1bg?pli=1).


Before starting to investigate the source code for this patch, let's have an
introduction to user space and kernel space.


- **User Space** is the memory area where user-level applications and processes
run. This is where most of the user's programs, such as web browsers, text
editors, games, and other applications, execute. User space applications
interact directly with the user and handle various tasks based on the user's
input. In user space, programs are executed in a restricted environment with
limited privileges. This means they cannot access or modify critical system
resources directly, such as hardware devices or low-level system memory.
Instead, they have to make system calls to the operating system kernel to
request access to these resources. User space offers better isolation between
different applications, ensuring that a malfunction or crash in one program does
not affect others. It also provides a level of security, as user space processes
are unable to compromise the integrity of the operating system or other
processes directly.

- **Kernel Space**, also known as supervisor mode or system space, is a
privileged memory area reserved for the operating system's core functions. It
contains the kernel, which is the heart of the operating system responsible for
managing hardware, memory, file systems, and various system services. The kernel
operates at a higher privilege level than user space processes. It has direct
access to system resources, hardware, and low-level memory. This access allows
it to perform critical tasks that require deep system integration, such as
controlling device drivers, managing memory, scheduling processes, and handling
interrupts. Since the kernel operates at a higher privilege level, it must be
protected from user space processes to maintain system stability and security.
Accidental or malicious access to kernel space by user space applications could
lead to system crashes, data corruption, or security breaches. Therefore, modern
operating systems implement mechanisms, such as memory protection, to prevent
unauthorized access from user space to kernel space.

In summary, user space is the area where user-level applications run, operating
in a restricted environment with limited privileges, while kernel space is a
privileged area where the core operating system functions execute, having direct
access to system resources. The separation of these two spaces is essential for
maintaining system stability, security, and isolation between user-level
processes and the operating system itself.


## Reading the Kernel Sources

To understand how it works, we read through the implementation in aid of the
text linked above.

### Configuration

Let's first look at how the configuration `CONFIG_HARDENED_USERCOPY` enables the
check in linux-6.4.8.

The main part of implementation can be fouond at `mm/usercopy.c`. Starting from
the bottom, `bypass_usercopy_checks` is used locally to determine whether the
checks should be performed. Note that because `CONFIG_HARDENED_USERCOPY=y` is
the default configuration on all architectures, `bypass_usercopy_checks` is more
likely to be false. So to utilize branch prediction,
`static_branch_unlikely(&bypass_usercopy_checks)` is used in the condition that
determines if the check is needed in `__check_object_size`.

### Implementation in the Kernel Headers

Before we dig into the implementation of the checks themselves, let's see how
and where the checks are utilized. `__check_object_size` handles all the checks
needed. It is the entry point to the meat of hardened usercopy from the kernel.
The API to access it is implemented in `include/linux/thread_info.h`, where we
can find two wrapper functions `check_object_size` and `check_copy_size`.

The checks are added in the shared kernel header `include/linux/uaccess.h`.
According to this comment:
```c
/* 
 * Architectures should provide two primitives (raw_copy_{to,from}_user())
 * and get rid of their private instances of copy_{to,from}_user() and
 * __copy_{to,from}_user{,_inatomic}().
 * 
 * ...
 * /
```

This makes the checks available to all architectures, and each architecture only
needs to implement the `raw_copy_{to,from}_user` functions, which is wrapped by
the checks.

#### `check_object_size`
`check_object_size` is a very thin wrapper on top of `__check_object_size`, with
an optimization that skips the check if `n`, the size of the memory object, is
constant and known during compilation. This exempts trusted calls from overflow
protection.

The main difference between the two is that `check_object_size` is used in the
inlined `__copy_{to,from}_user_inatomic()` variants, and `check_copy_size` is
used in the *optionally* inlined `_copy_{to,from}_user` functions depending on
the architecture. Note that `check_copy_size` is also used in
`copy_{from,to}_iter` and `copy_from_iter_nocache`, which are I/O related
functions that copy data to the kernel-space memory, so it makes sense to do the
boundary checks there as well.

### Logistics of the checks

#### `__check_object_size`
`__check_object_size` takes a pointer `ptr` inside the kernel-space memory, the
size `n` of the object to be copied, and a flag `to_user` indicating the
direction of the copy. As of 6.4.8, four checks are implemented. They are
executed in the following order:
- `check_bogus_address`
- `check_stack_object`
- `check_heap_object`
- `check_kernel_text_object`

#### `check_bogus_address`
`check_bogus_address` is obvious. It checks if the given pointer wraps around
the end of memory (i.e.: `ptr + (n - 1) < ptr`), if the pointer is NULL or
zero-sized.

```c
static inline void check_bogus_address(const unsigned long ptr, unsigned long n, bool to_user)
{
	/* Reject if object wraps past end of memory. */
	if (ptr + (n - 1) < ptr)
		usercopy_abort("wrapped address", NULL, to_user, 0, ptr + n);

	/* Reject if NULL or ZERO-allocation. */
	if (ZERO_OR_NULL_PTR(ptr))
		usercopy_abort("null address", NULL, to_user, ptr, n);
}
```

<<<<<<< HEAD
#### `check_stack_object`
`check_stack_object` performs a check and returns one of the four possible 
results:
`NOT_STACK`: not at all on the stack
`GOOD_FRAME`: fully within a valid stack frame
`GOOD_STACK`: within the current stack (when can't frame-check exactly)
`BAD_STACK`: error condition (invalid stack position or bad stack frame)
=======
`check_stack_object` performs a check and returns one of the four possible
results: <br>
`NOT_STACK`: not at all on the stack <br>
`GOOD_FRAME`: fully within a valid stack frame <br>
`GOOD_STACK`: within the current stack (when can't frame-check exactly) <br>
`BAD_STACK`: error condition (invalid stack position or bad stack frame) <br>
>>>>>>> 9a8bb4f0

```c
static noinline int check_stack_object(const void *obj, unsigned long len)
{
    const void * const stack = task_stack_page(current);
    const void * const stackend = stack + THREAD_SIZE;
    int ret;

    /***/
}

```
It accesses `task_stack_page` to get the size of the current thread, and first
check if the pointer is actually pointing inside the stack. If not, it returns
`NOT_STACK`.
```c

static noinline int check_stack_object(const void *obj, unsigned long len)
{
    /***/

    /* Object is not on the stack at all. */
    if (obj + len <= stack || stackend <= obj)
        return NOT_STACK;

    /**/
}

```

`BAD_STACK` is returned if the object partially overlaps. And optionally, if the
information is available in the current architecture, it performs a check on the
stack frame. It is specifically implemented and improved in the
[x86](https://lwn.net/Articles/697545/) architecture to enhance the completeness
of the check. Interestingly, the only other modern architecture
that supports this at the time of writing is powerpc. There was a
[complaint](https://www.openwall.com/lists/kernel-hardening/2020/08/18/1) about
this in 2020.

```c
static noinline int check_stack_object(const void *obj, unsigned long len)
{
    /***/

    /*
    * Reject: object partially overlaps the stack (passing the
    * check above means at least one end is within the stack,
    * so if this check fails, the other end is outside the stack).
    */
    if (obj < stack || stackend < obj + len)
        return BAD_STACK;

    /* Check if object is safely within a valid frame. */
    ret = arch_within_stack_frames(stack, stackend, obj, len);
    if (ret)
        return ret;

    /***/
}
```


Another optional check depends on
`CONFIG_ARCH_HAS_CURRENT_STACK_POINTER` (enabled on mips) when the stack frame
check is not available. It works by merely checking if the address is on the
stack.

```c
static noinline int check_stack_object(const void *obj, unsigned long len)
{
    /***/

    /* Finally, check stack depth if possible. */
#ifdef CONFIG_ARCH_HAS_CURRENT_STACK_POINTER
    if (IS_ENABLED(CONFIG_STACK_GROWSUP)) {
        if ((void *)current_stack_pointer < obj + len)
            return BAD_STACK;
    } else {
        if (obj < (void *)current_stack_pointer)
            return BAD_STACK;
    }
#endif

    /***/
}
```

If none of above conditions are met, it will return `GOOD_STACK` which means the
object is placed within the current stack but it doesn't tell anything about the
frame-check.

#### `check_heap_object`
`check_heap_object` first checks if the address is within a high-memory page
that is temporarily mapped to the kernel virtual memory. It then checks if the
address is allocated via `vmalloc`, which allocates virtually contiguous
addresses, making sure that the object does not cross the end of the allocated
vmap_area. Only after that, it checks if the address is inside virtual memory,
if not so, it simply returns and moves on to the other check; otherwise, it
converts the pointed address from virtual memory to a folio. It checks if the
folio is a slab or a large folio, and checks correspondingly. If the folio is
neither, no additional checks are performed. I cannot tell for sure if there are
other cases of folio a check would be worthwhile, but slabs and large folio
happen to be the ones that are checked for. Some contextual information from
[here](https://lwn.net/Articles/695991/) might be useful to understand the
motive:

> Beyond that, if the kernel-space address points to an object that has been
> allocated from the slab allocator, the patches ensure that what is being
> copied fits within the size of the object allocated. This check is performed
> by calling PageSlab() on the kernel address to see if it lies within a page
> that is handled by the slab allocator; it then calls an allocator-specific
> routine to determine whether the amount of data to be copied is fully within
> an allocated object. If the address range is not handled by the slab
> allocator, the patches will test that it is either within a single or compound
> page and that it does not span independently allocated pages.

#### `check_kernel_text_object`
`check_kernel_text_object` is the final check that is performed. It first
determines if the object overlaps with the kernel text. Given the start
(`_stext`) and end (`_etext`) location of the kernel text, the check is
straightforward. Additionally, there is a caveat explained in the comments:
```c
/*
* Some architectures have virtual memory mappings with a secondary
* mapping of the kernel text, i.e. there is more than one virtual
* kernel address that points to the kernel image. It is usually
* when there is a separate linear physical memory mapping, in that
* __pa() is not just the reverse of __va(). This can be detected
* and checked:
*/
```
When this is the case, the same check is performed, but on the secondary
mapping.


Now that we have basic knowledge about how object size checks are performed,
let's investigate the kernel's source code and dig into details. before
continueing, it would be a good idea to read
[this](https://developer.ibm.com/articles/l-kernel-memory-access/) article about
memory management in kernel to have a gerenal idea about this concept.


#### `copy_from_user`
`copy_from_user` is a wrapper around `_copy_from_user` which performs validation on object being copied

```c
static __always_inline unsigned long __must_check
copy_from_user(void *to, const void __user *from, unsigned long n)
{
	if (check_copy_size(to, n, false))
		n = _copy_from_user(to, from, n);
	return n;
}
```
The function first checks whether the size of the copy operation is valid using
the `check_copy_size` function. If the size is valid, the function proceeds;
otherwise, it might indicate an error. If the size is valid, the function
performs the actual copy operation using the `_copy_from_user` function, which
copies n bytes of data from the from pointer (user-space memory) to the to
pointer (kernel-space memory).


`check_copy_size` is responsible for checking the validity of a memory copy
operation by assessing the size of the copy. The function first attempts to
determine the size of the object pointed to by addr using the
`__builtin_object_size` intrinsic. This helps in checking whether the size of
the memory being copied is within bounds.
```c
static __always_inline __must_check bool
check_copy_size(const void *addr, size_t bytes, bool is_source)
{
	int sz = __builtin_object_size(addr, 0);
	if (unlikely(sz >= 0 && sz < bytes)) {
		if (!__builtin_constant_p(bytes))
			copy_overflow(sz, bytes);
		else if (is_source)
			__bad_copy_from();
		else
			__bad_copy_to();
		return false;
	}
	if (WARN_ON_ONCE(bytes > INT_MAX))
		return false;
	check_object_size(addr, bytes, is_source);
	return true;
}
```

The function then calls [`check_object_size`](#check_object_size) to perform
additional size checks based on the addr and bytes.


### Error handling

There is a helper function named `usercopy_abort`, whose responsibility is
printing an emergency-level message noting the out-of-bounds access, and call
[`BUG()`](https://kernelnewbies.org/FAQ/BUG) to indicate that something is
seriously wrong and kill the process.




**Performance overhead**<|MERGE_RESOLUTION|>--- conflicted
+++ resolved
@@ -159,22 +159,13 @@
 }
 ```
 
-<<<<<<< HEAD
 #### `check_stack_object`
 `check_stack_object` performs a check and returns one of the four possible 
-results:
-`NOT_STACK`: not at all on the stack
-`GOOD_FRAME`: fully within a valid stack frame
-`GOOD_STACK`: within the current stack (when can't frame-check exactly)
-`BAD_STACK`: error condition (invalid stack position or bad stack frame)
-=======
-`check_stack_object` performs a check and returns one of the four possible
 results: <br>
 `NOT_STACK`: not at all on the stack <br>
 `GOOD_FRAME`: fully within a valid stack frame <br>
 `GOOD_STACK`: within the current stack (when can't frame-check exactly) <br>
 `BAD_STACK`: error condition (invalid stack position or bad stack frame) <br>
->>>>>>> 9a8bb4f0
 
 ```c
 static noinline int check_stack_object(const void *obj, unsigned long len)
