--- conflicted
+++ resolved
@@ -12,23 +12,6 @@
 copy operations are appropriately allocated, accessible, and do not exceed their
 intended boundaries.
 
-<<<<<<< HEAD
-Some of the security enhancements provided by `CONFIG_HARDENED_USERCOPY` may include:
-- *Checking for valid memory regions*
-The kernel checks whether the memory addresses provided during copy operations are valid user or kernel addresses to prevent unauthorized access.
-- *Boundary checks*
-The kernel verifies that the amount of data being copied doesn't exceed the size of the destination buffer, preventing buffer overflows and potential code execution exploits.
-- *Prohibited access to certain memory regions*
-The kernel might restrict copying data to certain sensitive memory regions, enhancing security and protecting against data corruption.
-
-
-Before start investigating the source code for this patch, let's have an introduction to user space and kernel space concept.
-
-
-
-You can find a brief history of efforts and discussions that have been made [here](https://lwn.net/Articles/695991/). Also, there is a full changelog and history of the
-changes in the Linux source code available [here](https://lore.kernel.org/lkml/20170628165520.GA129364@gmail.com/t/) and [here](https://groups.google.com/g/linux.kernel/c/y9Dgu5HD1bg?pli=1).
-=======
 Some of the security enhancements provided by `CONFIG_HARDENED_USERCOPY` may
 include:
 - *Checking for valid memory regions* <br>
@@ -192,5 +175,4 @@
 There is a helper function named `usercopy_abort`, whose responsibility is
 printing an emergency-level message noting the out-of-bounds access, and call
 [`BUG()`](https://kernelnewbies.org/FAQ/BUG) to indicate that something is
-seriously wrong and kill the process.
->>>>>>> 35ee30a0
+seriously wrong and kill the process.